--- conflicted
+++ resolved
@@ -25,17 +25,6 @@
     #   referencing
 blinker==1.8.2
     # via flask
-<<<<<<< HEAD
-boto3==1.34.149
-    # via dioptra (pyproject.toml)
-botocore==1.34.149
-    # via
-    #   boto3
-    #   s3transfer
-cachetools==5.4.0
-    # via mlflow
-certifi==2024.7.4
-=======
 boto3==1.35.50
     # via dioptra (pyproject.toml)
 botocore==1.35.50
@@ -47,7 +36,6 @@
     #   google-auth
     #   mlflow-skinny
 certifi==2024.8.30
->>>>>>> e33c3f14
     # via requests
 charset-normalizer==3.4.0
     # via requests
@@ -68,19 +56,11 @@
     #   prefect
 contourpy==1.3.0
     # via matplotlib
-<<<<<<< HEAD
-croniter==3.0.1
-    # via prefect
-cycler==0.12.1
-    # via matplotlib
-dask==2024.7.1
-=======
 croniter==4.0.0
     # via prefect
 cycler==0.12.1
     # via matplotlib
 dask==2024.10.0
->>>>>>> e33c3f14
     # via
     #   distributed
     #   prefect
@@ -90,11 +70,7 @@
     # via
     #   opentelemetry-api
     #   opentelemetry-semantic-conventions
-<<<<<<< HEAD
-distributed==2024.7.1
-=======
 distributed==2024.10.0
->>>>>>> e33c3f14
     # via prefect
 docker==7.1.0
     # via
@@ -153,11 +129,7 @@
     # via graphene
 greenlet==3.1.1
     # via sqlalchemy
-<<<<<<< HEAD
-grpcio==1.65.1
-=======
 grpcio==1.67.0
->>>>>>> e33c3f14
     # via tensorboard
 gunicorn==23.0.0
     # via mlflow
@@ -169,11 +141,7 @@
     #   scikit-image
 imgaug==0.4.0
     # via dioptra (pyproject.toml)
-<<<<<<< HEAD
-importlib-metadata==7.2.1
-=======
 importlib-metadata==8.4.0
->>>>>>> e33c3f14
     # via
     #   dask
     #   mlflow-skinny
@@ -241,11 +209,7 @@
     #   pycocotools
 mdurl==0.1.2
     # via markdown-it-py
-<<<<<<< HEAD
-mlflow==2.14.3
-=======
 mlflow==2.17.1
->>>>>>> e33c3f14
     # via dioptra (pyproject.toml)
 mlflow-skinny==2.17.1
     # via mlflow
@@ -263,11 +227,7 @@
     # via
     #   scikit-image
     #   torch
-<<<<<<< HEAD
-nrtk==0.10.0
-=======
 nrtk==0.15.1
->>>>>>> e33c3f14
     # via dioptra (pyproject.toml)
 numpy==1.26.4
     # via
@@ -329,26 +289,14 @@
     # via
     #   dioptra (pyproject.toml)
     #   imgaug
-<<<<<<< HEAD
-    #   nrtk
-    #   pybsm
-opentelemetry-api==1.26.0
-=======
 opentelemetry-api==1.27.0
->>>>>>> e33c3f14
     # via
     #   mlflow-skinny
     #   opentelemetry-sdk
     #   opentelemetry-semantic-conventions
-<<<<<<< HEAD
-opentelemetry-sdk==1.26.0
-    # via mlflow
-opentelemetry-semantic-conventions==0.47b0
-=======
 opentelemetry-sdk==1.27.0
     # via mlflow-skinny
 opentelemetry-semantic-conventions==0.48b0
->>>>>>> e33c3f14
     # via opentelemetry-sdk
 packaging==24.1
     # via
@@ -384,11 +332,7 @@
     #   torchvision
 prefect==1.4.1
     # via dioptra (pyproject.toml)
-<<<<<<< HEAD
-protobuf==4.25.4
-=======
 protobuf==5.28.3
->>>>>>> e33c3f14
     # via
     #   mlflow-skinny
     #   tensorboard
@@ -464,11 +408,7 @@
     #   smqtk-dataprovider
 rich==13.9.3
     # via dioptra (pyproject.toml)
-<<<<<<< HEAD
-rpds-py==0.19.1
-=======
 rpds-py==0.20.0
->>>>>>> e33c3f14
     # via
     #   jsonschema
     #   referencing
@@ -495,11 +435,7 @@
     #   mlflow
     #   scikit-image
     #   scikit-learn
-<<<<<<< HEAD
-shapely==2.0.5
-=======
 shapely==2.0.6
->>>>>>> e33c3f14
     # via imgaug
 simplejson==3.19.3
     # via dioptra (pyproject.toml)
@@ -547,17 +483,10 @@
     #   flask-sqlalchemy
     #   mlflow
 sqlparse==0.5.1
-<<<<<<< HEAD
-    # via mlflow
-structlog==24.4.0
-    # via dioptra (pyproject.toml)
-sympy==1.13.1
-=======
     # via mlflow-skinny
 structlog==24.4.0
     # via dioptra (pyproject.toml)
 sympy==1.13.3
->>>>>>> e33c3f14
     # via torch
 tabulate==0.9.0
     # via prefect
@@ -571,11 +500,7 @@
     # via python-slugify
 threadpoolctl==3.5.0
     # via scikit-learn
-<<<<<<< HEAD
-tifffile==2024.7.24
-=======
 tifffile==2024.9.20
->>>>>>> e33c3f14
     # via scikit-image
 time-machine==2.16.0
     # via pendulum
