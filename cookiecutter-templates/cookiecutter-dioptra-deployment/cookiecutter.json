{
    "deployment_name": "Dioptra deployment",
    "__project_slug": "{{ cookiecutter.deployment_name.lower().replace(' ', '-').replace('_', '-') }}",
    "container_registry": "",
    "__container_namespace": "dioptra",
    "container_tag": "dev",
    "docker_compose_path": "/usr/local/bin/docker-compose",
    "systemd_required_mounts": "",
    "nginx_server_name": "dioptra.example.org",
    "nginx_expose_ports_on_localhost_only": ["True", "False"],
    "postgres_container_tag": "15",
    "__restapi_http_port": "80",
    "__restapi_https_port": "443",
    "__db_admin_username": "postgres",
    "__db_admin_database": "postgres",
    "pgadmin_default_email": "dioptra@example.com",
    "num_tensorflow_cpu_workers": "1",
    "num_tensorflow_gpu_workers": "0",
    "num_pytorch_cpu_workers": "1",
    "num_pytorch_gpu_workers": "0",
    "__containers": {
        "networks": ["dioptra"],
        "nginx": {
            "image": "nginx",
            "namespace": "{{ cookiecutter.__container_namespace }}",
            "tag": "{{ cookiecutter.container_tag }}",
            "registry": "{{ cookiecutter.container_registry }}"
        },
        "mlflow_tracking": {
            "image": "mlflow-tracking",
            "namespace": "{{ cookiecutter.__container_namespace }}",
            "tag": "{{ cookiecutter.container_tag }}",
            "registry": "{{ cookiecutter.container_registry }}"
        },
        "restapi": {
            "image": "restapi",
            "namespace": "{{ cookiecutter.__container_namespace }}",
            "tag": "{{ cookiecutter.container_tag }}",
            "registry": "{{ cookiecutter.container_registry }}"
        },
        "tfcpu": {
            "image": "tensorflow2-cpu",
            "namespace": "{{ cookiecutter.__container_namespace }}",
            "tag": "{{ cookiecutter.container_tag }}",
            "registry": "{{ cookiecutter.container_registry }}"
        },
        "tfgpu": {
            "image": "tensorflow2-gpu",
            "namespace": "{{ cookiecutter.__container_namespace }}",
            "tag": "{{ cookiecutter.container_tag }}",
            "registry": "{{ cookiecutter.container_registry }}"
        },
        "pytorchcpu": {
            "image": "pytorch-cpu",
            "namespace": "{{ cookiecutter.__container_namespace }}",
            "tag": "{{ cookiecutter.container_tag }}",
            "registry": "{{ cookiecutter.container_registry }}"
        },
        "pytorchgpu": {
            "image": "pytorch-gpu",
            "namespace": "{{ cookiecutter.__container_namespace }}",
            "tag": "{{ cookiecutter.container_tag }}",
            "registry": "{{ cookiecutter.container_registry }}"
        },
        "argbash": {
            "image": "argbash",
            "namespace": "matejak",
            "tag": "sha-0d046ad",
            "registry": ""
        },
        "db": {
            "image": "postgres",
            "namespace": "",
            "tag": "{{ cookiecutter.postgres_container_tag }}",
            "registry": ""
        },
        "dbadmin": {
            "image": "pgadmin4",
            "namespace": "dpage",
<<<<<<< HEAD
            "tag": "7.4",
=======
            "tag": "8.3",
>>>>>>> 746cb8bc
            "registry": ""
        },
        "mc": {
            "image": "mc",
            "namespace": "minio",
            "tag": "RELEASE.2023-10-14T01-57-03Z",
            "registry": ""
        },
        "minio": {
            "image": "minio",
            "namespace": "minio",
<<<<<<< HEAD
            "tag": "RELEASE.2023-07-07T07-13-57Z",
=======
            "tag": "RELEASE.2024-02-13T15-35-11Z",
>>>>>>> 746cb8bc
            "registry": ""
        },
        "nodejs": {
            "image": "node",
            "namespace": "",
            "tag": "21.6.1",
            "registry": ""
        },
        "redis": {
            "image": "redis",
            "namespace": "",
<<<<<<< HEAD
            "tag": "7.0.11",
=======
            "tag": "7.2.4",
>>>>>>> 746cb8bc
            "registry": ""
        }
    },
    "_copy_without_render": [
        "templates"
    ],
    "_is_pytest": "False"
}<|MERGE_RESOLUTION|>--- conflicted
+++ resolved
@@ -77,11 +77,7 @@
         "dbadmin": {
             "image": "pgadmin4",
             "namespace": "dpage",
-<<<<<<< HEAD
-            "tag": "7.4",
-=======
             "tag": "8.3",
->>>>>>> 746cb8bc
             "registry": ""
         },
         "mc": {
@@ -93,11 +89,7 @@
         "minio": {
             "image": "minio",
             "namespace": "minio",
-<<<<<<< HEAD
-            "tag": "RELEASE.2023-07-07T07-13-57Z",
-=======
             "tag": "RELEASE.2024-02-13T15-35-11Z",
->>>>>>> 746cb8bc
             "registry": ""
         },
         "nodejs": {
@@ -109,11 +101,7 @@
         "redis": {
             "image": "redis",
             "namespace": "",
-<<<<<<< HEAD
-            "tag": "7.0.11",
-=======
             "tag": "7.2.4",
->>>>>>> 746cb8bc
             "registry": ""
         }
     },
