{
    "deployment_name": "Dioptra deployment",
    "__project_slug": "{{ cookiecutter.deployment_name.lower().replace(' ', '-').replace('_', '-') }}",
    "container_registry": "",
    "__container_namespace": "dioptra",
    "container_tag": "dev",
    "docker_compose_path": "docker compose",
    "systemd_required_mounts": "",
    "nginx_server_name": "dioptra.example.org",
    "nginx_expose_ports_on_localhost_only": ["True", "False"],
    "postgres_container_tag": "16",
    "__restapi_http_port": "80",
    "__restapi_https_port": "443",
    "__db_admin_username": "postgres",
    "__db_admin_database": "postgres",
    "pgadmin_default_email": "dioptra@example.com",
    "num_tensorflow_cpu_workers": "1",
    "num_tensorflow_gpu_workers": "0",
    "num_pytorch_cpu_workers": "1",
    "num_pytorch_gpu_workers": "0",
    "datasets_directory": "",
    "__containers": {
        "networks": ["dioptra"],
        "nginx": {
            "image": "nginx",
            "namespace": "{{ cookiecutter.__container_namespace }}",
            "tag": "{{ cookiecutter.container_tag }}",
            "registry": "{{ cookiecutter.container_registry }}"
        },
        "mlflow_tracking": {
            "image": "mlflow-tracking",
            "namespace": "{{ cookiecutter.__container_namespace }}",
            "tag": "{{ cookiecutter.container_tag }}",
            "registry": "{{ cookiecutter.container_registry }}"
        },
        "restapi": {
            "image": "restapi",
            "namespace": "{{ cookiecutter.__container_namespace }}",
            "tag": "{{ cookiecutter.container_tag }}",
            "registry": "{{ cookiecutter.container_registry }}"
        },
        "tfcpu": {
            "image": "tensorflow2-cpu",
            "namespace": "{{ cookiecutter.__container_namespace }}",
            "tag": "{{ cookiecutter.container_tag }}",
            "registry": "{{ cookiecutter.container_registry }}"
        },
        "tfgpu": {
            "image": "tensorflow2-gpu",
            "namespace": "{{ cookiecutter.__container_namespace }}",
            "tag": "{{ cookiecutter.container_tag }}",
            "registry": "{{ cookiecutter.container_registry }}"
        },
        "pytorchcpu": {
            "image": "pytorch-cpu",
            "namespace": "{{ cookiecutter.__container_namespace }}",
            "tag": "{{ cookiecutter.container_tag }}",
            "registry": "{{ cookiecutter.container_registry }}"
        },
        "pytorchgpu": {
            "image": "pytorch-gpu",
            "namespace": "{{ cookiecutter.__container_namespace }}",
            "tag": "{{ cookiecutter.container_tag }}",
            "registry": "{{ cookiecutter.container_registry }}"
        },
        "argbash": {
            "image": "argbash",
            "namespace": "matejak",
            "tag": "sha-0d046ad",
            "registry": ""
        },
        "db": {
            "image": "postgres",
            "namespace": "",
            "tag": "{{ cookiecutter.postgres_container_tag }}",
            "registry": ""
        },
        "dbadmin": {
            "image": "pgadmin4",
            "namespace": "dpage",
<<<<<<< HEAD
            "tag": "8.9",
=======
            "tag": "8.12",
>>>>>>> e33c3f14
            "registry": ""
        },
        "mc": {
            "image": "mc",
            "namespace": "minio",
            "tag": "RELEASE.2023-10-14T01-57-03Z",
            "registry": ""
        },
        "minio": {
            "image": "minio",
            "namespace": "minio",
            "tag": "RELEASE.2024-07-16T23-46-41Z",
            "registry": ""
        },
        "nodejs": {
            "image": "node",
            "namespace": "",
            "tag": "22.5.1",
            "registry": ""
        },
        "redis": {
            "image": "redis",
            "namespace": "",
<<<<<<< HEAD
            "tag": "7.2.5",
=======
            "tag": "7.2.6",
>>>>>>> e33c3f14
            "registry": ""
        }
    },
    "_copy_without_render": [
        "templates"
    ],
    "_is_pytest": "False"
}<|MERGE_RESOLUTION|>--- conflicted
+++ resolved
@@ -78,11 +78,7 @@
         "dbadmin": {
             "image": "pgadmin4",
             "namespace": "dpage",
-<<<<<<< HEAD
-            "tag": "8.9",
-=======
             "tag": "8.12",
->>>>>>> e33c3f14
             "registry": ""
         },
         "mc": {
@@ -106,11 +102,7 @@
         "redis": {
             "image": "redis",
             "namespace": "",
-<<<<<<< HEAD
-            "tag": "7.2.5",
-=======
             "tag": "7.2.6",
->>>>>>> e33c3f14
             "registry": ""
         }
     },
