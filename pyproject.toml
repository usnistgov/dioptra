--- conflicted
+++ resolved
@@ -20,11 +20,7 @@
 
 [project]
 name = "dioptra"
-<<<<<<< HEAD
-version = "1.0.0"
-=======
 version = "1.0.1"
->>>>>>> e33c3f14
 authors = [
     { name="James Glasbrenner", email="jglasbrenner@mitre.org" },
     { name="Harold Booth", email="harold.booth@nist.gov" },
@@ -197,11 +193,7 @@
 '''
 
 [tool.bumpver]
-<<<<<<< HEAD
-current_version = "1.0.0"
-=======
 current_version = "1.0.1"
->>>>>>> e33c3f14
 version_pattern = "MAJOR.MINOR.PATCH[-TAG]"
 commit_message = "release {old_version} → {new_version}"
 commit = true
@@ -237,11 +229,7 @@
 
 [tool.commitizen]
 name = "cz_conventional_commits"
-<<<<<<< HEAD
-version = "1.0.0"
-=======
 version = "1.0.1"
->>>>>>> e33c3f14
 changelog_file = "CHANGELOG.md"
 style = [
     ["qmark", "fg:#ff9d00 bold"],
