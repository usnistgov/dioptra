<template>
  <PageTitle 
    title="Entrypoints"
  />
  <TableComponent 
    :rows="entrypoints"
    :columns="showDrafts ? columns.filter((col) => col.name !== 'tags' && col.name !== 'hasDraft') : columns"
    :showExpand="true"
    title="Entrypoints"
    v-model:selected="selected"
    :pagination="{sortBy: 'draft', descending: true}"
    @edit="router.push(`/entrypoints/${selected[0].id}${draftType ? '/newDraft' : ''}`)"
    @delete="showDeleteDialog = true"
    @request="getEntrypoints"
    ref="tableRef"
<<<<<<< HEAD
    :showToggleDraft="true"
    v-model:showDrafts="showDrafts"
=======
    @editTags="(row) => { editObjTags = row; showTagsDialog = true }"
>>>>>>> 92230cb8
  >
    <template #body-cell-group="props">
      <div>{{ props.row.group.name }}</div>
    </template>
    <template #body-cell-taskGraph="props">
      <q-btn
        v-if="props.row.taskGraph.length"
        label="View YAML"
        color="primary"
        @click.stop="displayYaml = props.row.taskGraph; showTaskGraphDialog = true;"
      />
      <span v-else class="text-negative">
        EMPTY
      </span>
    </template>
    <template #body-cell-parameterNames="props">
      <label v-for="(param, i) in props.row.parameters" :key="i">
        {{ param.name }} <br>
      </label>
    </template>
    <template #body-cell-parameterTypes="props">
      <label v-for="(param, i) in props.row.parameters" :key="i">
        {{ param.parameterType }} <br>
      </label>
    </template>
    <template #body-cell-defaultValues="props">
      <label v-for="(param, i) in props.row.parameters" :key="i">
        {{ param.defaultValue }} <br>
      </label>
    </template>
    <template #expandedSlot="{ row }">
      <CodeEditor v-model="row.taskGraph" language="yaml" />
    </template>
    <template #body-cell-plugins="props">
      <q-chip
        v-for="(plugin, i) in props.row.plugins"
        :key="i"
        color="secondary" 
        text-color="white"
      >
        {{ plugin.name }}
      </q-chip>
      <q-btn
        round
        size="sm"
        icon="add"
        @click.stop="editEntrypoint = props.row; showAssignPluginsDialog = true"
      />
    </template>
    <template #body-cell-hasDraft="props">
      <q-btn
        round
        size="sm"
        :icon="props.row.hasDraft ? 'edit' : 'add'"
        :color="props.row.hasDraft ? 'primary' : 'grey-5'"
        @click="loadResouceDraft(props.row)"
      />
    </template>
  </TableComponent>

  <q-btn 
    class="fixedButton"
    round
    color="primary"
    icon="add"
    size="lg"
    to="/entrypoints/new"
  >
    <span class="sr-only">Register new Entrypoint</span>
    <q-tooltip>
      Register new Entrypoint
    </q-tooltip>
  </q-btn>

  <InfoPopupDialog
    v-model="showTaskGraphDialog"
  >
    <template #title>
      <label id="modalTitle">
        Task Graph YAML
      </label>
    </template>
    <CodeEditor v-model="displayYaml" style="height: auto;" :readOnly="true" />
  </InfoPopupDialog>
  <DeleteDialog 
    v-model="showDeleteDialog"
    @submit="deleteEntryPoint"
    type="Entry Point"
    :name="selected.length ? selected[0].name : ''"
  />
  <AssignTagsDialog 
    v-model="showTagsDialog"
    :editObj="editObjTags"
    type="entrypoints"
    @refreshTable="tableRef.refreshTable()"
  />
  <AssignPluginsDialog 
    v-model="showAssignPluginsDialog"
    :editObj="editEntrypoint"
    @refreshTable="tableRef.refreshTable()"
  />
</template>

<script setup>
  import TableComponent from '@/components/TableComponent.vue'
  import { ref, computed } from 'vue'
  import { useRouter } from 'vue-router'
  import CodeEditor from '@/components/CodeEditor.vue'
  import InfoPopupDialog from '@/dialogs/InfoPopupDialog.vue'
  import * as api from '@/services/dataApi'
  import * as notify from '../notify'
  import DeleteDialog from '@/dialogs/DeleteDialog.vue'
  import PageTitle from '@/components/PageTitle.vue'
  import AssignTagsDialog from '@/dialogs/AssignTagsDialog.vue'
  import AssignPluginsDialog from '@/dialogs/AssignPluginsDialog.vue'

  const router = useRouter()

  const columns = [
    { name: 'name', label: 'Name', align: 'left', field: 'name', sortable: true, },
<<<<<<< HEAD
    { name: 'group', label: 'Group', align: 'left', field: 'group', sortable: true, },
    { name: 'hasDraft', label: 'hasDraft', align: 'left', field: 'hasDraft', sortable: true },
=======
    { name: 'description', label: 'Description', align: 'left', field: 'description', sortable: true, },
>>>>>>> 92230cb8
    { name: 'taskGraph', label: 'Task Graph', align: 'left', field: 'taskGraph',sortable: true, },
    { name: 'parameterNames', label: 'Parameter Name(s)', align: 'left', sortable: true },
    { name: 'parameterTypes', label: 'Parameter Type(s)', align: 'left', field: 'parameterTypes', sortable: true },
    { name: 'defaultValues', label: 'Default Values', align: 'left', field: 'defaultValues', sortable: true },
    { name: 'tags', label: 'Tags', align: 'left', field: 'tags', sortable: true },
    { name: 'plugins', label: 'Plugins', align: 'left', field: 'plugins', sortable: true },
  ]

  const selected = ref([])

  const draftType = computed(() => {
    if(selected.value.length === 0) return null
    if(Object.hasOwn(selected.value[0], 'payload') && !selected.value[0].resource) {
      return 'newDraft'
    }
  })

  const showTaskGraphDialog = ref(false)
  const displayYaml = ref('')

  const tableRef = ref(null)
  
  const entrypoints = ref([])

  const showDeleteDialog = ref(false)
  const showAssignPluginsDialog = ref(false)
  const editEntrypoint = ref('')

  async function getEntrypoints(pagination, showDrafts) {
    try {
      const res = await api.getData('entrypoints', pagination, showDrafts)
      entrypoints.value = res.data.data
      tableRef.value.updateTotalRows(res.data.totalNumResults)
    } catch(err) {
      console.log('err = ', err)
      notify.error(err.response.data.message)
    } 
  }

  async function deleteEntryPoint() {
    try {
      if(Object.hasOwn(selected.value[0], 'payload') && !selected.value[0].resource) {
        await api.deleteDraft('entrypoints', selected.value[0].id)
      } else {
        await api.deleteItem('entrypoints', selected.value[0].id)
      }
      notify.success(`Sucessfully deleted '${selected.value[0].name}'`)
      showDeleteDialog.value = false
      selected.value = []
      tableRef.value.refreshTable()
    } catch(err) {
      notify.error(err.response.data.message)
    }
  }

  const editObjTags = ref({})
  const showTagsDialog = ref(false)

  const showDrafts = ref(false)

  async function loadResouceDraft(entryPoint) {
    let res
    console.log('entrypoint = ', entryPoint)
    if(entryPoint.hasDraft) {
      try {
        res = await api.getResourceDraft('entrypoints', entryPoint.id)
        console.log('ressssss = ', res)
        router.push(`/entrypoints/${res.data.id}/resourceDraft/${entryPoint.id}`)
      } catch(err) {
        notify.error(err.response.data.message)
      }
    } else {
      router.push(`/entrypoints/new/resourceDraft/${entryPoint.id}`)
    }
  }
  

</script><|MERGE_RESOLUTION|>--- conflicted
+++ resolved
@@ -13,12 +13,9 @@
     @delete="showDeleteDialog = true"
     @request="getEntrypoints"
     ref="tableRef"
-<<<<<<< HEAD
     :showToggleDraft="true"
     v-model:showDrafts="showDrafts"
-=======
     @editTags="(row) => { editObjTags = row; showTagsDialog = true }"
->>>>>>> 92230cb8
   >
     <template #body-cell-group="props">
       <div>{{ props.row.group.name }}</div>
@@ -139,12 +136,8 @@
 
   const columns = [
     { name: 'name', label: 'Name', align: 'left', field: 'name', sortable: true, },
-<<<<<<< HEAD
-    { name: 'group', label: 'Group', align: 'left', field: 'group', sortable: true, },
+    { name: 'description', label: 'Description', align: 'left', field: 'description', sortable: true, },
     { name: 'hasDraft', label: 'hasDraft', align: 'left', field: 'hasDraft', sortable: true },
-=======
-    { name: 'description', label: 'Description', align: 'left', field: 'description', sortable: true, },
->>>>>>> 92230cb8
     { name: 'taskGraph', label: 'Task Graph', align: 'left', field: 'taskGraph',sortable: true, },
     { name: 'parameterNames', label: 'Parameter Name(s)', align: 'left', sortable: true },
     { name: 'parameterTypes', label: 'Parameter Type(s)', align: 'left', field: 'parameterTypes', sortable: true },
