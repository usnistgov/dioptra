--- conflicted
+++ resolved
@@ -19,12 +19,8 @@
     EntryPoint,
     EntryPointParameter,
     EntryPointParameterValue,
-<<<<<<< HEAD
-    EntryPointPluginFile,
-    EntryPointArtifactHandlerFile,
-=======
     EntryPointPlugin,
->>>>>>> 33963713
+    EntryPointArtifactHandler,
     entry_point_parameter_types_table,
 )
 from .experiments import Experiment
