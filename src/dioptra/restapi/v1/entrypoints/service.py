# This Software (Dioptra) is being made available as a public service by the
# National Institute of Standards and Technology (NIST), an Agency of the United
# States Department of Commerce. This software was developed in part by employees of
# NIST and in part by NIST contractors. Copyright in portions of this software that
# were developed by NIST contractors has been licensed or assigned to NIST. Pursuant
# to Title 17 United States Code Section 105, works of NIST employees are not
# subject to copyright protection in the United States. However, NIST may hold
# international copyright in software created by its employees and domestic
# copyright (or licensing rights) in portions of software that were assigned or
# licensed to NIST. To the extent that NIST holds copyright in this software, it is
# being made available under the Creative Commons Attribution 4.0 International
# license (CC BY 4.0). The disclaimers of the CC BY 4.0 license apply to all parts
# of the software developed or licensed by NIST.
#
# ACCESS THE FULL CC BY 4.0 LICENSE HERE:
# https://creativecommons.org/licenses/by/4.0/legalcode
"""The server-side functions that perform entrypoint endpoint operations."""
from __future__ import annotations

from typing import Any, Final, cast

import structlog
from flask_login import current_user
from injector import inject
from sqlalchemy import Integer, func, select
from structlog.stdlib import BoundLogger

from dioptra.restapi.db import db, models
from dioptra.restapi.db.models.constants import resource_lock_types
from dioptra.restapi.errors import (
    ArtifactHandlerPluginOverlapError,
    BackendDatabaseError,
    EntityDoesNotExistError,
    EntityExistsError,
    PluginArtifactHandlerOverlapError,
    QueryParameterNotUniqueError,
    SortParameterValidationError,
)
from dioptra.restapi.utils import find_non_unique
from dioptra.restapi.v1 import utils
from dioptra.restapi.v1.groups.service import GroupIdService
from dioptra.restapi.v1.plugins.service import PluginIdsService
from dioptra.restapi.v1.queues.service import RESOURCE_TYPE as QUEUE_RESOURCE_TYPE
from dioptra.restapi.v1.queues.service import QueueIdsService
from dioptra.restapi.v1.shared.search_parser import construct_sql_query_filters

LOGGER: BoundLogger = structlog.stdlib.get_logger()
PLUGIN_RESOURCE_TYPE: Final[str] = "entry_point_plugin"

RESOURCE_TYPE: Final[str] = "entry_point"
SEARCHABLE_FIELDS: Final[dict[str, Any]] = {
    "name": lambda x: models.EntryPoint.name.like(x, escape="/"),
    "description": lambda x: models.EntryPoint.description.like(x, escape="/"),
    "task_graph": lambda x: models.EntryPoint.task_graph.like(x, escape="/"),
}
SORTABLE_FIELDS: Final[dict[str, Any]] = {
    "name": models.EntryPoint.name,
    "createdOn": models.EntryPoint.created_on,
    "lastModifiedOn": models.Resource.last_modified_on,
    "description": models.EntryPoint.description,
}


class EntrypointService(object):
    """The service methods for creating and managing entrypoints."""

    @inject
    def __init__(
        self,
        entrypoint_name_service: EntrypointNameService,
        plugin_ids_service: PluginIdsService,
        queue_ids_service: QueueIdsService,
        group_id_service: GroupIdService,
    ) -> None:
        """Initialize the entrypoint service.

        All arguments are provided via dependency injection.

        Args:
            entrypoint_name_service: A EntrypointNameService object.
            plugin_ids_service: A PluginIdsService object.
            queue_ids_service: A QueueIdsService object.
            group_id_service: A GroupIdService object.
        """
        self._entrypoint_name_service = entrypoint_name_service
        self._plugin_ids_service = plugin_ids_service
        self._queue_ids_service = queue_ids_service
        self._group_id_service = group_id_service

    def create(
        self,
        name: str,
        description: str,
        task_graph: str,
        artifacts: str,
        parameters: list[dict[str, Any]],
        plugin_ids: list[int],
        artifact_handler_ids: list[int],
        queue_ids: list[int],
        group_id: int,
        commit: bool = True,
        **kwargs,
    ) -> utils.EntrypointDict:
        """Create a new entrypoint.

        Args:
            name: The name of the entrypoint. The combination of name and group_id must
                be unique.
            description: The description of the entrypoint.
            group_id: The group that will own the entrypoint.
            commit: If True, commit the transaction. Defaults to True.

        Returns:
            The newly created entrypoint object.

        Raises:
            EntityExistsError: If a entrypoint with the given name already exists.
        """
        log: BoundLogger = kwargs.get("log", LOGGER.new())

        duplicate = self._entrypoint_name_service.get(name, group_id=group_id, log=log)
        if duplicate is not None:
            raise EntityExistsError(
                RESOURCE_TYPE, duplicate.resource_id, name=name, group_id=group_id
            )

        group = self._group_id_service.get(group_id, error_if_not_found=True)
        queues = self._queue_ids_service.get(queue_ids, error_if_not_found=True)
        plugins = self._plugin_ids_service.get(plugin_ids, error_if_not_found=True)
        artifact_handlers = self._plugin_ids_service.get(
            artifact_handler_ids, error_if_not_found=True
        )

        resource = models.Resource(resource_type=RESOURCE_TYPE, owner=group)

        entrypoint_parameters = [
            models.EntryPointParameter(
                name=param["name"],
                default_value=param["default_value"],
                parameter_type=param["parameter_type"],
                parameter_number=i,
            )
            for i, param in enumerate(parameters)
        ]

        new_entrypoint = models.EntryPoint(
            name=name,
            description=description,
            task_graph=task_graph,
            artifacts=artifacts,
            parameters=entrypoint_parameters,
            resource=resource,
            creator=current_user,
        )

        entry_point_plugins = [
            models.EntryPointPlugin(
                entry_point=new_entrypoint,
                plugin=plugin["plugin"],
            )
            for plugin in plugins
        ]

        new_entrypoint.entry_point_plugins = entry_point_plugins

        entry_point_artifact_handler_files = [
            models.EntryPointArtifactHandlerFile(
                entry_point=new_entrypoint,
                plugin=artifact_handler["plugin"],
                plugin_file=plugin_file,
            )
            for artifact_handler in artifact_handlers
            for plugin_file in artifact_handler["plugin_files"]
        ]

        _ensure_no_plugin_handler_overlap(plugin_ids, artifact_handler_ids, True)

        new_entrypoint.entry_point_artifact_handler_files = (
            entry_point_artifact_handler_files
        )

        plugin_resources = [plugin["plugin"].resource for plugin in plugins]
        artifact_handler_resources = [
            artifact_handler["plugin"].resource
            for artifact_handler in artifact_handlers
        ]
        queue_resources = [queue.resource for queue in queues]
        new_entrypoint.children.extend(
            plugin_resources + queue_resources + artifact_handler_resources
        )

        db.session.add(new_entrypoint)

        if commit:
            db.session.commit()
            log.debug(
                "Entrypoint registration successful",
                entrypoint_id=new_entrypoint.resource_id,
                name=new_entrypoint.name,
            )

        return utils.EntrypointDict(
            entry_point=new_entrypoint, queues=queues, has_draft=False
        )

    def get(
        self,
        group_id: int | None,
        search_string: str,
        page_index: int,
        page_length: int,
        sort_by_string: str,
        descending: bool,
        **kwargs,
    ) -> tuple[list[utils.EntrypointDict], int]:
        """Fetch a list of entrypoints, optionally filtering by search string and paging
        parameters.

        Args:
            group_id: A group ID used to filter results.
            search_string: A search string used to filter results.
            page_index: The index of the first group to be returned.
            page_length: The maximum number of entrypoints to be returned.
            sort_by_string: The name of the column to sort.
            descending: Boolean indicating whether to sort by descending or not.

        Returns:
            A tuple containing a list of entrypoints and the total number of entrypoints
            matching the query.

        Raises:
            SearchNotImplementedError: If a search string is provided.
            BackendDatabaseError: If the database query returns a None when counting
                the number of entrypoints.
        """
        log: BoundLogger = kwargs.get("log", LOGGER.new())
        log.debug("Get full list of entrypoints")

        filters = list()

        if group_id is not None:
            filters.append(models.Resource.group_id == group_id)

        if search_string:
            filters.append(
                construct_sql_query_filters(search_string, SEARCHABLE_FIELDS)
            )

        stmt = (
            select(func.count(models.EntryPoint.resource_id))
            .join(models.Resource)
            .where(
                *filters,
                models.Resource.is_deleted == False,  # noqa: E712
                models.Resource.latest_snapshot_id
                == models.EntryPoint.resource_snapshot_id,
            )
        )
        total_num_entrypoints = db.session.scalars(stmt).first()

        if total_num_entrypoints is None:
            log.error(
                "The database query returned a None when counting the number of "
                "groups when it should return a number.",
                sql=str(stmt),
            )
            raise BackendDatabaseError

        if total_num_entrypoints == 0:
            return [], total_num_entrypoints

        entrypoints_stmt = (
            select(models.EntryPoint)
            .join(models.Resource)
            .where(
                *filters,
                models.Resource.is_deleted == False,  # noqa: E712
                models.Resource.latest_snapshot_id
                == models.EntryPoint.resource_snapshot_id,
            )
            .offset(page_index)
            .limit(page_length)
        )

        if sort_by_string and sort_by_string in SORTABLE_FIELDS:
            sort_column = SORTABLE_FIELDS[sort_by_string]
            if descending:
                sort_column = sort_column.desc()
            else:
                sort_column = sort_column.asc()
            entrypoints_stmt = entrypoints_stmt.order_by(sort_column)
        elif sort_by_string and sort_by_string not in SORTABLE_FIELDS:
            raise SortParameterValidationError(RESOURCE_TYPE, sort_by_string)

        entrypoints = list(db.session.scalars(entrypoints_stmt).unique().all())

        queue_ids = set(
            resource.resource_id
            for entrypoint in entrypoints
            for resource in entrypoint.children
            if resource.resource_type == "queue" and not resource.is_deleted
        )
        queues = {
            queue.resource_id: queue
            for queue in self._queue_ids_service.get(
                list(queue_ids), error_if_not_found=True
            )
        }

        entrypoint_dicts = {
            entrypoint.resource_id: utils.EntrypointDict(
                entry_point=entrypoint, queues=[], has_draft=False
            )
            for entrypoint in entrypoints
        }
        for entrypoint in entrypoint_dicts.values():
            for resource in entrypoint["entry_point"].children:
                if resource.resource_type == "queue" and not resource.is_deleted:
                    entrypoint["queues"].append(queues[resource.resource_id])

        drafts_stmt = select(
            models.DraftResource.payload["resource_id"].as_string().cast(Integer)
        ).where(
            models.DraftResource.payload["resource_id"]
            .as_string()
            .cast(Integer)
            .in_(tuple(entrypoint_dicts.keys())),
            models.DraftResource.user_id == current_user.user_id,
        )
        for resource_id in db.session.scalars(drafts_stmt):
            entrypoint_dicts[resource_id]["has_draft"] = True

        return list(entrypoint_dicts.values()), total_num_entrypoints


class EntrypointIdService(object):
    """The service methods for creating and managing entrypoints by
    their unique id."""

    @inject
    def __init__(
        self,
        entrypoint_name_service: EntrypointNameService,
        queue_ids_service: QueueIdsService,
    ) -> None:
        """Initialize the entrypoint service.

        All arguments are provided via dependency injection.

        Args:
            entrypoint_name_service: A EntrypointNameService object.
            queue_ids_service: A QueueIdsService object.
        """
        self._entrypoint_name_service = entrypoint_name_service
        self._queue_ids_service = queue_ids_service

    def get(
        self,
        entrypoint_id: int,
        error_if_not_found: bool = False,
        **kwargs,
    ) -> utils.EntrypointDict | None:
        """Fetch a entrypoint by its unique id.

        Args:
            entrypoint_id: The unique id of the entrypoint.
            error_if_not_found: If True, raise an error if the entrypoint is not found.
                Defaults to False.

        Returns:
            The entrypoint object if found, otherwise None.

        Raises:
            EntityDoesNotExistError: If the entrypoint is not found and
            `error_if_not_found` is True.
        """
        log: BoundLogger = kwargs.get("log", LOGGER.new())
        log.debug("Get entrypoint by id", entrypoint_id=entrypoint_id)

        stmt = (
            select(models.EntryPoint)
            .join(models.Resource)
            .where(
                models.EntryPoint.resource_id == entrypoint_id,
                models.EntryPoint.resource_snapshot_id
                == models.Resource.latest_snapshot_id,
                models.Resource.is_deleted == False,  # noqa: E712
            )
        )
        entrypoint = db.session.scalars(stmt).first()

        if entrypoint is None:
            if error_if_not_found:
                raise EntityDoesNotExistError(
                    RESOURCE_TYPE, entrypoint_id=entrypoint_id
                )

            return None

        queue_ids = set(
            resource.resource_id
            for resource in entrypoint.children
            if resource.resource_type == "queue" and not resource.is_deleted
        )
        queues = self._queue_ids_service.get(list(queue_ids), error_if_not_found=True)

        drafts_stmt = (
            select(models.DraftResource.draft_resource_id)
            .where(
                models.DraftResource.payload["resource_id"].as_string().cast(Integer)
                == entrypoint.resource_id,
                models.DraftResource.user_id == current_user.user_id,
            )
            .exists()
            .select()
        )
        has_draft = db.session.scalar(drafts_stmt)

        return utils.EntrypointDict(
            entry_point=entrypoint, queues=queues, has_draft=has_draft
        )

    def modify(
        self,
        entrypoint_id: int,
        name: str,
        description: str,
        task_graph: str,
        artifacts: str,
        parameters: list[dict[str, Any]],
        queue_ids: list[int],
        error_if_not_found: bool = False,
        commit: bool = True,
        **kwargs,
    ) -> utils.EntrypointDict | None:
        """Modify an entrypoint.

        Args:
            entrypoint_id: The unique id of the entrypoint.
            name: The new name of the entrypoint.
            description: The new description of the entrypoint.
            task_graph: The new task graph of the entrypoint.
            artifacts: The new artifact definitions of the entrypoint.
            parameters: the new parameters of the entrypoint.
            error_if_not_found: If True, raise an error if the group is not found.
                Defaults to False.
            commit: If True, commit the transaction. Defaults to True.

        Returns:
            The updated entrypoint object.

        Raises:
            EntityDoesNotExistError: If the entrypoint is not found and
                `error_if_not_found` is True.
            EntityExistsError: If the entrypoint name already exists.
            QueryParameterNotUniqueError: If the values for the "name" parameter in the
                parameters list is not unique
        """
        log: BoundLogger = kwargs.get("log", LOGGER.new())
        duplicates = find_non_unique("name", parameters)
        if len(duplicates) > 0:
            raise QueryParameterNotUniqueError(RESOURCE_TYPE, name=duplicates)

        entrypoint_dict = self.get(
            entrypoint_id, error_if_not_found=error_if_not_found, log=log
        )

        if entrypoint_dict is None:
            return None

        entrypoint = entrypoint_dict["entry_point"]
        group_id = entrypoint.resource.group_id
        if name != entrypoint.name:
            duplicate = self._entrypoint_name_service.get(
                name, group_id=group_id, log=log
            )
            if duplicate is not None:
                raise EntityExistsError(
                    RESOURCE_TYPE, duplicate.resource_id, name=name, group_id=group_id
                )

        queues = self._queue_ids_service.get(queue_ids, error_if_not_found=True)

        entrypoint_parameters = [
            models.EntryPointParameter(
                name=param["name"],
                default_value=param["default_value"],
                parameter_type=param["parameter_type"],
                parameter_number=i,
            )
            for i, param in enumerate(parameters)
        ]

        new_entrypoint = models.EntryPoint(
            name=name,
            description=description,
            task_graph=task_graph,
            artifacts=artifacts,
            parameters=entrypoint_parameters,
            resource=entrypoint.resource,
            creator=current_user,
        )
        new_entrypoint.entry_point_plugins = [
            models.EntryPointPlugin(
                entry_point=new_entrypoint,
                plugin=entry_point_plugin.plugin,
            )
            for entry_point_plugin in entrypoint.entry_point_plugins
        ]

        plugin_resources = list(
            {
                plugin.plugin.resource_id: plugin.plugin.resource
                for plugin in new_entrypoint.entry_point_plugins
            }.values()
        )
        new_entrypoint.entry_point_artifact_handler_files = [
            models.EntryPointArtifactHandlerFile(
                entry_point=new_entrypoint,
                plugin=entry_point_artifact_handler_file.plugin,
                plugin_file=entry_point_artifact_handler_file.plugin_file,
            )
            for entry_point_artifact_handler_file in entrypoint.entry_point_artifact_handler_files
        ]

        artifact_handler_resources = list(
            {
                artifact_handler.plugin.resource_id: artifact_handler.plugin.resource
                for artifact_handler in new_entrypoint.entry_point_artifact_handler_files
            }.values()
        )
        queue_resources = [queue.resource for queue in queues]
        new_entrypoint.children = plugin_resources + queue_resources + artifact_handler_resources

        db.session.add(new_entrypoint)

        if commit:
            db.session.commit()
            log.debug(
                "Entrypoint modification successful",
                entrypoint_id=entrypoint_id,
                name=name,
                description=description,
            )

        return utils.EntrypointDict(
            entry_point=new_entrypoint, queues=queues, has_draft=False
        )

    def delete(self, entrypoint_id: int, **kwargs) -> dict[str, Any]:
        """Delete a entrypoint.

        Args:
            entrypoint_id: The unique id of the entrypoint.

        Returns:
            A dictionary reporting the status of the request.
        """
        log: BoundLogger = kwargs.get("log", LOGGER.new())

        stmt = select(models.Resource).filter_by(
            resource_id=entrypoint_id, resource_type=RESOURCE_TYPE, is_deleted=False
        )
        entrypoint_resource = db.session.scalars(stmt).first()

        if entrypoint_resource is None:
            raise EntityDoesNotExistError(RESOURCE_TYPE, entrypoint_id=entrypoint_id)

        deleted_resource_lock = models.ResourceLock(
            resource_lock_type=resource_lock_types.DELETE,
            resource=entrypoint_resource,
        )
        db.session.add(deleted_resource_lock)
        db.session.commit()
        log.debug("Entrypoint deleted", entrypoint_id=entrypoint_id)

        return {"status": "Success", "id": [entrypoint_id]}


class EntrypointIdPluginsService(object):
    """The service methods for creating and managing entrypoints by their unique id."""

    @inject
    def __init__(
        self,
        entrypoint_id_service: EntrypointIdService,
        plugin_ids_service: PluginIdsService,
        queue_ids_service: QueueIdsService,
    ) -> None:
        """Initialize the entrypoint service.

        All arguments are provided via dependency injection.

        Args:
            entrypoint_id_service: A EntrypointIdService object.
            plugin_ids_service: A PluginIdsService object.
            queue_ids_service: A QueueIdsService object.
        """
        self._entrypoint_id_service = entrypoint_id_service
        self._plugin_ids_service = plugin_ids_service
        self._queue_ids_service = queue_ids_service

    def get(
        self,
        entrypoint_id: int,
        **kwargs,
    ) -> list[utils.PluginWithFilesDict]:
        """Fetch the plugin snapshots for an entrypoint by its unique id.

        Args:
            entrypoint_id: The unique id of the entrypoint.

        Returns:
            The plugin snapshots for the entrypoint.

        Raises:
            EntityDoesNotExistError: If the entrypoint is not found.
        """
        log: BoundLogger = kwargs.get("log", LOGGER.new())
        log.debug("Get entrypoint by id", entrypoint_id=entrypoint_id)

        entrypoint = cast(
            utils.EntrypointDict,
            self._entrypoint_id_service.get(
                entrypoint_id, error_if_not_found=True, log=log
            ),
        )

        return _get_entrypoint_plugin_snapshots(entrypoint["entry_point"])

    def append(
        self,
        entrypoint_id: int,
        plugin_ids: list[int],
        commit: bool = True,
        **kwargs,
    ) -> list[utils.PluginWithFilesDict]:
        """Append plugins to an entrypoint.

        Args:
            entrypoint_id: The unique id of the entrypoint.
            plugin_ids: The plugins to be appended. If a plugin is already attached
                to the entrypoint, it is synced to the latest snapshot.
            commit: If True, commit the transaction. Defaults to True.

        Returns:
            The updated entrypoint object.

        Raises:
            EntityDoesNotExistError: If the entrypoint is not found.
            EntityExistsError: If the entrypoint name already exists.
        """
        log: BoundLogger = kwargs.get("log", LOGGER.new())

        entrypoint = cast(
            utils.EntrypointDict,
            self._entrypoint_id_service.get(
                entrypoint_id, error_if_not_found=True, log=log
            ),
        )["entry_point"]

        new_entrypoint_parameters = [
            models.EntryPointParameter(
                name=param.name,
                default_value=param.default_value,
                parameter_type=param.parameter_type,
                parameter_number=param.parameter_number,
            )
            for param in entrypoint.parameters
        ]
        new_entrypoint = models.EntryPoint(
            name=entrypoint.name,
            description=entrypoint.description,
            task_graph=entrypoint.task_graph,
            artifacts=entrypoint.artifacts,
            parameters=new_entrypoint_parameters,
            resource=entrypoint.resource,
            creator=current_user,
        )

        new_entry_point_plugins = [
            models.EntryPointPlugin(
                entry_point=new_entrypoint,
                plugin=plugin["plugin"],
            )
            for plugin in self._plugin_ids_service.get(
                plugin_ids, error_if_not_found=True
            )
        ]
        existing_entry_point_plugins = [
            models.EntryPointPlugin(
                entry_point=new_entrypoint,
                plugin=entry_point_plugin.plugin,
            )
            for entry_point_plugin in entrypoint.entry_point_plugins
            if entry_point_plugin.plugin.resource_id not in set(plugin_ids)
        ]
        new_entrypoint.entry_point_plugins = (
            existing_entry_point_plugins + new_entry_point_plugins
        )

        existing_entry_point_artifact_handler_files = [
            models.EntryPointArtifactHandlerFile(
                entry_point=new_entrypoint,
                plugin=entry_point_artifact_handler_file.plugin,
                plugin_file=entry_point_artifact_handler_file.plugin_file,
            )
            for entry_point_artifact_handler_file in entrypoint.entry_point_artifact_handler_files  # noqa: B950
        ]

        new_entrypoint.entry_point_artifact_handler_files = (
            existing_entry_point_artifact_handler_files  # noqa: B950
        )
        # artifact handlers stay the same, plugins are changing

        _ensure_no_plugin_handler_overlap(
            plugin_ids,
            [
                plugin_file.plugin.resource_id
                for plugin_file in existing_entry_point_artifact_handler_files
            ],
            True,
        )

        plugin_resources = list(
            {
                plugin.plugin.resource_id: plugin.plugin.resource
                for plugin in new_entrypoint.entry_point_plugins
            }.values()
        )

        artifact_handler_resources = list(
            {
                artifact_handler.plugin.resource_id: artifact_handler.plugin.resource
                for artifact_handler in new_entrypoint.entry_point_artifact_handler_files  # noqa: B950
            }.values()
        )

        queue_resources = [
            resource
            for resource in entrypoint.children
            if resource.resource_type == "queue"
        ]

        new_entrypoint.children = (
            plugin_resources + queue_resources + artifact_handler_resources
        )

        db.session.add(new_entrypoint)

        if commit:
            db.session.commit()
            log.debug(
                "Plugins appended to Entrypoint successfully",
                entrypoint_id=entrypoint_id,
                plugin_ids=plugin_ids,
            )

        return _get_entrypoint_plugin_snapshots(new_entrypoint)


class EntrypointIdPluginsIdService(object):
    """The service methods for creating and managing entrypoints by their unique id."""

    @inject
    def __init__(
        self,
        entrypoint_id_service: EntrypointIdService,
        queue_ids_service: QueueIdsService,
    ) -> None:
        """Initialize the entrypoint service.

        All arguments are provided via dependency injection.

        Args:
            entrypoint_id_service: A EntrypointIdService object.
            queue_ids_service: A QueueIdsService object.
        """
        self._entrypoint_id_service = entrypoint_id_service
        self._queue_ids_service = queue_ids_service

    def get(
        self,
        entrypoint_id: int,
        plugin_id: int,
        **kwargs,
    ) -> utils.PluginWithFilesDict:
        """Fetch the plugin snapshots for an entrypoint by its unique id.

        Args:
            entrypoint_id: The unique id of the entrypoint.

        Returns:
            The plugin snapshots for the entrypoint.

        Raises:
            EntityDoesNotExistError: If the entrypoint or plugin is not found.
        """
        log: BoundLogger = kwargs.get("log", LOGGER.new())
        log.debug("Get entrypoint by id", entrypoint_id=entrypoint_id)

        entrypoint = cast(
            utils.EntrypointDict,
            self._entrypoint_id_service.get(
                entrypoint_id, error_if_not_found=True, log=log
            ),
        )["entry_point"]

        plugin = [
            entry_point_plugin.plugin
            for entry_point_plugin in entrypoint.entry_point_plugins
            if plugin_id == entry_point_plugin.plugin.resource_id
        ]

        if not plugin:
            raise EntityDoesNotExistError(
                PLUGIN_RESOURCE_TYPE, entrypoint_id=entrypoint_id, plugin_id=plugin_id
            )

        return utils.PluginWithFilesDict(
            plugin=plugin[0], plugin_files=plugin[0].plugin_files, has_draft=None
        )

    def delete(
        self,
        entrypoint_id: int,
        plugin_id: int,
        commit: bool = True,
        **kwargs,
    ) -> dict[str, Any]:
        """Remove a plugin from an entrypoint.

        Args:
            entrypoint_id: The unique id of the entrypoint.
            plugin_id: The plugin to be removed.
            commit: If True, commit the transaction. Defaults to True.

        Returns:
            A dictionary reporting the status of the request.

        Raises:
            EntityDoesNotExistError: If the entrypoint or plugin is not found.
        """
        log: BoundLogger = kwargs.get("log", LOGGER.new())

        entrypoint = cast(
            utils.EntrypointDict,
            self._entrypoint_id_service.get(
                entrypoint_id, error_if_not_found=True, log=log
            ),
        )["entry_point"]

        plugin_ids = set(
            plugin.plugin.resource_id for plugin in entrypoint.entry_point_plugins
        )
        if plugin_id not in plugin_ids:
            raise EntityDoesNotExistError(
                PLUGIN_RESOURCE_TYPE, entrypoint_id=entrypoint_id, plugin_id=plugin_id
            )

        # create a new snapshot with the plugin removed
        entrypoint_parameters = [
            models.EntryPointParameter(
                name=param.name,
                default_value=param.default_value,
                parameter_type=param.parameter_type,
                parameter_number=param.parameter_number,
            )
            for param in entrypoint.parameters
        ]

        new_entrypoint = models.EntryPoint(
            name=entrypoint.name,
            description=entrypoint.description,
            task_graph=entrypoint.task_graph,
            artifacts=entrypoint.artifacts,
            parameters=entrypoint_parameters,
            resource=entrypoint.resource,
            creator=current_user,
        )
<<<<<<< HEAD

        new_entrypoint.entry_point_artifact_handler_files = [
            models.EntryPointArtifactHandlerFile(
                entry_point=new_entrypoint,
                plugin=entry_point_artifact_handler_file.plugin,
                plugin_file=entry_point_artifact_handler_file.plugin_file,
            )
            for entry_point_artifact_handler_file in entrypoint.entry_point_artifact_handler_files  # noqa: B950
        ]

        new_entrypoint.entry_point_plugin_files = [
            models.EntryPointPluginFile(
=======
        new_entrypoint.entry_point_plugins = [
            models.EntryPointPlugin(
>>>>>>> 33963713
                entry_point=new_entrypoint,
                plugin=entry_point_plugin.plugin,
            )
            for entry_point_plugin in entrypoint.entry_point_plugins
            if entry_point_plugin.plugin.resource_id != plugin_id
        ]

        # remove the plugin resource dependency association
        new_entrypoint.children = [
            resource
            for resource in entrypoint.children
            if resource.resource_id != plugin_id
        ]

        db.session.add(new_entrypoint)

        if commit:
            db.session.commit()
            log.debug(
                "Plugin removed from entrypoint",
                entrypoint_id=entrypoint_id,
                plugin_id=plugin_id,
            )

        return {"status": "Success", "id": [plugin_id]}


class EntrypointIdArtifactHandlersService(object):
    """The service methods for creating and managing entrypoints by their unique id."""

    @inject
    def __init__(
        self,
        entrypoint_id_service: EntrypointIdService,
        plugin_ids_service: PluginIdsService,
        queue_ids_service: QueueIdsService,
    ) -> None:
        """Initialize the entrypoint service.

        All arguments are provided via dependency injection.

        Args:
            entrypoint_id_service: A EntrypointIdService object.
            plugin_ids_service: A PluginIdsService object.
            queue_ids_service: A QueueIdsService object.
        """
        self._entrypoint_id_service = entrypoint_id_service
        self._plugin_ids_service = plugin_ids_service
        self._queue_ids_service = queue_ids_service

    def get(
        self,
        entrypoint_id: int,
        **kwargs,
    ) -> list[utils.PluginWithFilesDict]:
        """Fetch the plugin snapshots for an entrypoint by its unique id.

        Args:
            entrypoint_id: The unique id of the entrypoint.

        Returns:
            The plugin snapshots for the entrypoint.

        Raises:
            EntityDoesNotExistError: If the entrypoint is not found.
        """
        log: BoundLogger = kwargs.get("log", LOGGER.new())
        log.debug("Get entrypoint by id", entrypoint_id=entrypoint_id)

        entrypoint = cast(
            utils.EntrypointDict,
            self._entrypoint_id_service.get(
                entrypoint_id, error_if_not_found=True, log=log
            ),
        )

        return _get_entrypoint_artifact_handler_snapshots(entrypoint["entry_point"])

    def append(
        self,
        entrypoint_id: int,
        artifact_handler_ids: list[int],
        commit: bool = True,
        **kwargs,
    ) -> list[utils.PluginWithFilesDict]:
        """Append plugins to an entrypoint.

        Args:
            entrypoint_id: The unique id of the entrypoint.
            artifact_handler_ids: The handlers to be appended. If an artifact
                handler is already attached to the entrypoint, it is synced to
                the latest snapshot.
            commit: If True, commit the transaction. Defaults to True.

        Returns:
            The updated entrypoint object.

        Raises:
            EntityDoesNotExistError: If the entrypoint is not found.
            EntityExistsError: If the entrypoint name already exists.
        """
        log: BoundLogger = kwargs.get("log", LOGGER.new())

        entrypoint = cast(
            utils.EntrypointDict,
            self._entrypoint_id_service.get(
                entrypoint_id, error_if_not_found=True, log=log
            ),
        )["entry_point"]

        new_entrypoint_parameters = [
            models.EntryPointParameter(
                name=param.name,
                default_value=param.default_value,
                parameter_type=param.parameter_type,
                parameter_number=param.parameter_number,
            )
            for param in entrypoint.parameters
        ]
        new_entrypoint = models.EntryPoint(
            name=entrypoint.name,
            description=entrypoint.description,
            task_graph=entrypoint.task_graph,
            artifacts=entrypoint.artifacts,
            parameters=new_entrypoint_parameters,
            resource=entrypoint.resource,
            creator=current_user,
        )

        existing_entry_point_plugin_files = [
            models.EntryPointPluginFile(
                entry_point=new_entrypoint,
                plugin=entry_point_plugin_file.plugin,
                plugin_file=entry_point_plugin_file.plugin_file,
            )
            for entry_point_plugin_file in entrypoint.entry_point_plugin_files
        ]

        new_entrypoint.entry_point_plugin_files = (
            existing_entry_point_plugin_files  # noqa: B950
        )
        # plugins stay the same, artifact handlers are changing

        new_entry_point_artifact_handler_files = [
            models.EntryPointArtifactHandlerFile(
                entry_point=new_entrypoint,
                plugin=plugin["plugin"],
                plugin_file=artifact_handler_file,
            )
            for plugin in self._plugin_ids_service.get(
                artifact_handler_ids, error_if_not_found=True
            )
            for artifact_handler_file in plugin["plugin_files"]
        ]

        existing_entry_point_artifact_handler_files = [
            models.EntryPointArtifactHandlerFile(
                entry_point=new_entrypoint,
                plugin=entry_point_artifact_handler_file.plugin,
                plugin_file=entry_point_artifact_handler_file.plugin_file,
            )
            for entry_point_artifact_handler_file in entrypoint.entry_point_artifact_handler_files  # noqa: B950
            if entry_point_artifact_handler_file.plugin.resource_id
            not in set(artifact_handler_ids)
        ]

        new_entrypoint.entry_point_artifact_handler_files = (
            existing_entry_point_artifact_handler_files
            + new_entry_point_artifact_handler_files
        )

        _ensure_no_plugin_handler_overlap(
            [
                plugin_file.plugin.resource_id
                for plugin_file in existing_entry_point_plugin_files
            ],
            artifact_handler_ids,
            False,
        )

        plugin_resources = list(
            {
                plugin.plugin.resource_id: plugin.plugin.resource
                for plugin in new_entrypoint.entry_point_plugin_files
            }.values()
        )

        artifact_handler_resources = list(
            {
                artifact_handler.plugin.resource_id: artifact_handler.plugin.resource
                for artifact_handler in new_entrypoint.entry_point_artifact_handler_files  # noqa: B950
            }.values()
        )

        queue_resources = [
            resource
            for resource in entrypoint.children
            if resource.resource_type == "queue"
        ]

        new_entrypoint.children = (
            plugin_resources + queue_resources + artifact_handler_resources
        )

        db.session.add(new_entrypoint)

        if commit:
            db.session.commit()
            log.debug(
                "Artifact Handlers appended to Entrypoint successfully",
                entrypoint_id=entrypoint_id,
                plugin_ids=artifact_handler_ids,
            )

        return _get_entrypoint_artifact_handler_snapshots(new_entrypoint)


class EntrypointIdArtifactHandlersIdService(object):
    """The service methods for creating and managing entrypoints by their unique id."""

    @inject
    def __init__(
        self,
        entrypoint_id_service: EntrypointIdService,
        queue_ids_service: QueueIdsService,
    ) -> None:
        """Initialize the entrypoint service.

        All arguments are provided via dependency injection.

        Args:
            entrypoint_id_service: A EntrypointIdService object.
            queue_ids_service: A QueueIdsService object.
        """
        self._entrypoint_id_service = entrypoint_id_service
        self._queue_ids_service = queue_ids_service

    def get(
        self,
        entrypoint_id: int,
        artifact_handler_id: int,
        **kwargs,
    ) -> utils.PluginWithFilesDict:
        """Fetch the artifact handler snapshots for an entrypoint by its unique id.

        Args:
            entrypoint_id: The unique id of the entrypoint.

        Returns:
            The artifact handler snapshots for the entrypoint.

        Raises:
            EntityDoesNotExistError: If the entrypoint or artifact handler is not found.
        """
        log: BoundLogger = kwargs.get("log", LOGGER.new())
        log.debug("Get entrypoint by id", entrypoint_id=entrypoint_id)

        entrypoint = cast(
            utils.EntrypointDict,
            self._entrypoint_id_service.get(
                entrypoint_id, error_if_not_found=True, log=log
            ),
        )["entry_point"]

        artifact_handlers = {
            entry_point_artifact_handler_file.plugin.resource_id: entry_point_artifact_handler_file.plugin  # noqa: B950
            for entry_point_artifact_handler_file in entrypoint.entry_point_artifact_handler_files  # noqa: B950
        }
        if artifact_handler_id not in artifact_handlers:
            raise EntityDoesNotExistError(
                PLUGIN_RESOURCE_TYPE,
                entrypoint_id=entrypoint_id,
                artifact_handler_id=artifact_handler_id,
            )

        artifact_handler = utils.PluginWithFilesDict(
            plugin=artifact_handlers[artifact_handler_id],
            plugin_files=[],
            has_draft=None,
        )
        for (
            entry_point_artifact_handler_file
        ) in entrypoint.entry_point_artifact_handler_files:
            if (
                entry_point_artifact_handler_file.plugin.resource_id
                == artifact_handler_id
            ):
                artifact_handler["plugin_files"].append(
                    entry_point_artifact_handler_file.plugin_file
                )

        return artifact_handler

    def delete(
        self,
        entrypoint_id: int,
        artifact_handler_id: int,
        commit: bool = True,
        **kwargs,
    ) -> dict[str, Any]:
        """Remove an artifact handler from an entrypoint.

        Args:
            entrypoint_id: The unique id of the entrypoint.
            artifact_handler_id: The artifact handler to be removed.
            commit: If True, commit the transaction. Defaults to True.

        Returns:
            A dictionary reporting the status of the request.

        Raises:
            EntityDoesNotExistError: If the entrypoint or artifacthandler is not found.
        """
        log: BoundLogger = kwargs.get("log", LOGGER.new())

        entrypoint = cast(
            utils.EntrypointDict,
            self._entrypoint_id_service.get(
                entrypoint_id, error_if_not_found=True, log=log
            ),
        )["entry_point"]

        artifact_handler_ids = set(
            artifact_handler.plugin.resource_id
            for artifact_handler in entrypoint.entry_point_artifact_handler_files
        )
        if artifact_handler_id not in artifact_handler_ids:
            raise EntityDoesNotExistError(
                PLUGIN_RESOURCE_TYPE,
                entrypoint_id=entrypoint_id,
                artifact_handler_id=artifact_handler_id,
            )

        # create a new snapshot with the plugin removed
        entrypoint_parameters = [
            models.EntryPointParameter(
                name=param.name,
                default_value=param.default_value,
                parameter_type=param.parameter_type,
                parameter_number=param.parameter_number,
            )
            for param in entrypoint.parameters
        ]
        new_entrypoint = models.EntryPoint(
            name=entrypoint.name,
            description=entrypoint.description,
            task_graph=entrypoint.task_graph,
            artifacts=entrypoint.artifacts,
            entry_point_plugin_files=entrypoint.entry_point_plugin_files,
            parameters=entrypoint_parameters,
            resource=entrypoint.resource,
            creator=current_user,
        )

        new_entrypoint.entry_point_plugin_files = [
            models.EntryPointPluginFile(
                entry_point=new_entrypoint,
                plugin=entry_point_plugin_file.plugin,
                plugin_file=entry_point_plugin_file.plugin_file,
            )
            for entry_point_plugin_file in entrypoint.entry_point_plugin_files
        ]

        new_entrypoint.entry_point_artifact_handler_files = [
            models.EntryPointArtifactHandlerFile(
                entry_point=new_entrypoint,
                plugin=entry_point_artifact_handler_file.plugin,
                plugin_file=entry_point_artifact_handler_file.plugin_file,
            )
            for entry_point_artifact_handler_file in entrypoint.entry_point_artifact_handler_files  # noqa: B950
            if entry_point_artifact_handler_file.plugin.resource_id
            != artifact_handler_id
        ]

        # remove the plugin resource dependency association
        new_entrypoint.children = [
            resource
            for resource in entrypoint.children
            if resource.resource_id != artifact_handler_id
        ]

        db.session.add(new_entrypoint)

        if commit:
            db.session.commit()
            log.debug(
                "Artifact handler removed from entrypoint",
                entrypoint_id=entrypoint_id,
                artifact_handler_id=artifact_handler_id,
            )

        return {"status": "Success", "id": [artifact_handler_id]}


class EntrypointIdsService(object):
    """The service methods for retrieving entrypoints from a list of ids."""

    def get(
        self,
        entrypoint_ids: list[int],
        error_if_not_found: bool = False,
        **kwargs,
    ) -> list[models.EntryPoint]:
        """Fetch a list of entrypoints by their unique ids.

        Args:
            entrypoint_ids: The unique ids of the entrypoints.
            error_if_not_found: If True, raise an error if the entrypoint is not found.
                Defaults to False.

        Returns:
            The entrypoint object if found, otherwise None.

        Raises:
            EntityDoesNotExistError: If the entrypoint is not found and
                `error_if_not_found` is True.
        """
        log: BoundLogger = kwargs.get("log", LOGGER.new())
        log.debug("Get entrypoint by id", entrypoint_ids=entrypoint_ids)

        stmt = (
            select(models.EntryPoint)
            .join(models.Resource)
            .where(
                models.EntryPoint.resource_id.in_(tuple(entrypoint_ids)),
                models.EntryPoint.resource_snapshot_id
                == models.Resource.latest_snapshot_id,
                models.Resource.is_deleted == False,  # noqa: E712
            )
        )
        entrypoints = list(db.session.scalars(stmt).all())

        if len(entrypoints) != len(entrypoint_ids) and error_if_not_found:
            entrypoint_ids_missing = set(entrypoint_ids) - set(
                entrypoint.resource_id for entrypoint in entrypoints
            )
            raise EntityDoesNotExistError(
                RESOURCE_TYPE, entrypoint_ids=list(entrypoint_ids_missing)
            )

        return entrypoints


class EntrypointIdQueuesService(object):
    """The service methods for managing queues attached to an entrypoint."""

    @inject
    def __init__(
        self,
        entrypoint_id_service: EntrypointIdService,
        queue_ids_service: QueueIdsService,
    ) -> None:
        """Initialize the entrypoint service.

        All arguments are provided via dependency injection.

        Args:
            entrypoint_id_service: A EntrypointIdService object.
            queue_ids_service: A QueueIdsService object.
        """
        self._entrypoint_id_service = entrypoint_id_service
        self._queue_ids_service = queue_ids_service

    def get(
        self,
        entrypoint_id: int,
        **kwargs,
    ) -> list[models.Queue]:
        """Fetch the list of queues for an entrypoint.

        Args:
            entrypoint_id: The unique id of the entrypoint.
            error_if_not_found: If True, raise an error if the entrypoint is not found.
                Defaults to False.

        Returns:
            The list of plugins.

        Raises:
            EntityDoesNotExistError: If the entrypoint is not found and
                `error_if_not_found` is True.
        """
        log: BoundLogger = kwargs.get("log", LOGGER.new())
        log.debug(
            "Get queues for an entrypoint by resource id", resource_id=entrypoint_id
        )

        entrypoint_dict = cast(
            utils.EntrypointDict,
            self._entrypoint_id_service.get(
                entrypoint_id, error_if_not_found=True, log=log
            ),
        )
        return entrypoint_dict["queues"]

    def append(
        self,
        entrypoint_id: int,
        queue_ids: list[int],
        error_if_not_found: bool = False,
        commit: bool = True,
        **kwargs,
    ) -> list[models.Queue] | None:
        """Append one or more Queues to an entrypoint

        Args:
            entrypoint_id: The unique id of the entrypoint.
            queue_ids: The list of queue ids to append.
            error_if_not_found: If True, raise an error if the resource is not found.
                Defaults to False.
            commit: If True, commit the transaction. Defaults to True.

        Returns:
            The updated list of queues resource objects.

        Raises:
            EntityDoesNotExistError: If the resource is not found and
                `error_if_not_found` is True.
            EntityDoesNotExistError: If one or more queues are not found.
        """
        log: BoundLogger = kwargs.get("log", LOGGER.new())
        log.debug(
            "Append queues to an entrypoint by resource id", resource_id=entrypoint_id
        )

        entrypoint_dict = cast(
            utils.EntrypointDict,
            self._entrypoint_id_service.get(
                entrypoint_id, error_if_not_found=True, log=log
            ),
        )
        entrypoint = entrypoint_dict["entry_point"]
        queues = entrypoint_dict["queues"]

        existing_queue_ids = set(
            resource.resource_id
            for resource in entrypoint.children
            if resource.resource_type == "queue"
        )
        new_queue_ids = set(queue_ids) - existing_queue_ids
        new_queues = self._queue_ids_service.get(
            list(new_queue_ids), error_if_not_found=True, log=log
        )

        entrypoint.children.extend([queue.resource for queue in new_queues])

        if commit:
            db.session.commit()
            log.debug("Queues appended successfully", queue_ids=queue_ids)

        return queues + new_queues

    def modify(
        self,
        entrypoint_id: int,
        queue_ids: list[int],
        error_if_not_found: bool = False,
        commit: bool = True,
        **kwargs,
    ) -> list[models.Queue]:
        """Modify the list of queues for an entrypoint.

        Args:
            entrypoint_id: The unique id of the entrypoint.
            queue_ids: The list of queue ids to append.
            error_if_not_found: If True, raise an error if the resource is not found.
                Defaults to False.
            commit: If True, commit the transaction. Defaults to True.

        Returns:
            The updated queue resource object.

        Raises:
            EntityDoesNotExistError: If the resource is not found and
                `error_if_not_found` is True.
            EntityDoesNotExistError: If one or more queues are not found.
        """
        log: BoundLogger = kwargs.get("log", LOGGER.new())

        entrypoint_dict = cast(
            utils.EntrypointDict,
            self._entrypoint_id_service.get(
                entrypoint_id, error_if_not_found=True, log=log
            ),
        )
        entrypoint = entrypoint_dict["entry_point"]

        queues = self._queue_ids_service.get(
            queue_ids, error_if_not_found=True, log=log
        )

        plugin_resources = [
            resource
            for resource in entrypoint.children
            if resource.resource_type == "plugin"
        ]
        queue_resources = [queue.resource for queue in queues]
        entrypoint.children = plugin_resources + queue_resources

        if commit:
            db.session.commit()
            log.debug("Entrypoint queues updated successfully", queue_ids=queue_ids)

        return queues

    def delete(self, entrypoint_id: int, **kwargs) -> dict[str, Any]:
        """Remove queues from an entrypoint.

        Args:
            entrypoint_id: The unique id of the entrypoint.

        Returns:
            A dictionary reporting the status of the request.
        """
        log: BoundLogger = kwargs.get("log", LOGGER.new())

        entrypoint_dict = cast(
            utils.EntrypointDict,
            self._entrypoint_id_service.get(
                entrypoint_id, error_if_not_found=True, log=log
            ),
        )
        entrypoint = entrypoint_dict["entry_point"]
        entrypoint.children = [
            resource
            for resource in entrypoint.children
            if resource.resource_type == "plugin"
        ]

        queue_ids = [queue.resource_id for queue in entrypoint_dict["queues"]]

        db.session.commit()
        log.debug(
            "Queues removed from entrypoint",
            entrypoint_id=entrypoint_id,
            queue_ids=queue_ids,
        )

        return {"status": "Success", "id": queue_ids}


class EntrypointIdQueuesIdService(object):
    """The service methods for removing a queue attached to an entrypoint."""

    @inject
    def __init__(
        self,
        entrypoint_id_service: EntrypointIdService,
    ) -> None:
        """Initialize the entrypoint service.

        All arguments are provided via dependency injection.

        Args:
            entrypoint_id_service: A EntrypointIdService object.
        """
        self._entrypoint_id_service = entrypoint_id_service

    def delete(self, entrypoint_id: int, queue_id, **kwargs) -> dict[str, Any]:
        """Remove a queue from an entrypoint.

        Args:
            entrypoint_id: The unique id of the entrypoint.
            queue_id: The unique id of the queue.

        Returns:
            A dictionary reporting the status of the request.
        """
        log: BoundLogger = kwargs.get("log", LOGGER.new())

        entrypoint_dict = cast(
            utils.EntrypointDict,
            self._entrypoint_id_service.get(
                entrypoint_id, error_if_not_found=True, log=log
            ),
        )
        entrypoint = entrypoint_dict["entry_point"]

        queue_resources = {
            resource.resource_id: resource
            for resource in entrypoint.children
            if resource.resource_type == "queue"
        }

        removed_queue = queue_resources.pop(queue_id, None)

        if removed_queue is None:
            raise EntityDoesNotExistError(QUEUE_RESOURCE_TYPE, queue_id=queue_id)

        plugin_resources = [
            resource
            for resource in entrypoint.children
            if resource.resource_type == "plugin"
        ]
        entrypoint.children = plugin_resources + list(queue_resources.values())

        db.session.commit()
        log.debug("Queue removed", entrypoint_id=entrypoint_id, queue_id=queue_id)

        return {"status": "Success", "id": [queue_id]}


class EntrypointNameService(object):
    """The service methods for managing entrypoints by their name."""

    def get(
        self,
        name: str,
        group_id: int,
        error_if_not_found: bool = False,
        **kwargs,
    ) -> models.EntryPoint | None:
        """Fetch a entrypoint by its name.

        Args:
            name: The name of the entrypoint.
            group_id: The the group id of the entrypoint.
            error_if_not_found: If True, raise an error if the entrypoint is not found.
                Defaults to False.

        Returns:
            The entrypoint object if found, otherwise None.

        Raises:
            EntityDoesNotExistError: If the entrypoint is not found and
                `error_if_not_found` is True.
        """
        log: BoundLogger = kwargs.get("log", LOGGER.new())
        log.debug("Get entrypoint by name", entrypoint_name=name, group_id=group_id)

        stmt = (
            select(models.EntryPoint)
            .join(models.Resource)
            .where(
                models.EntryPoint.name == name,
                models.Resource.group_id == group_id,
                models.Resource.is_deleted == False,  # noqa: E712
                models.Resource.latest_snapshot_id
                == models.EntryPoint.resource_snapshot_id,
            )
        )
        entrypoint = db.session.scalars(stmt).first()

        if entrypoint is None:
            if error_if_not_found:
                raise EntityDoesNotExistError(
                    RESOURCE_TYPE, name=name, group_id=group_id
                )

            return None

        return entrypoint


def _get_entrypoint_plugin_snapshots(
    entrypoint: models.EntryPoint,
) -> list[utils.PluginWithFilesDict]:
    plugins = [
        utils.PluginWithFilesDict(
            plugin=entry_point_plugin.plugin,
            plugin_files=entry_point_plugin.plugin.plugin_files,
            has_draft=False,
        )
<<<<<<< HEAD
        for entry_point_plugin_file in entrypoint.entry_point_plugin_files
    }
    for entry_point_plugin_file in entrypoint.entry_point_plugin_files:
        resource_id = entry_point_plugin_file.plugin.resource_id
        plugin_file = entry_point_plugin_file.plugin_file
        plugins_dict[resource_id]["plugin_files"].append(plugin_file)
    return list(plugins_dict.values())


def _get_entrypoint_artifact_handler_snapshots(
    entrypoint: models.EntryPoint,
) -> list[utils.PluginWithFilesDict]:
    plugins_dict = {
        entry_point_artifact_handler_file.plugin.resource_id: utils.PluginWithFilesDict(
            plugin=entry_point_artifact_handler_file.plugin,
            plugin_files=[],
            has_draft=False,
        )
        for entry_point_artifact_handler_file in entrypoint.entry_point_artifact_handler_files  # noqa: B950
    }
    for (
        entry_point_artifact_handler_file
    ) in entrypoint.entry_point_artifact_handler_files:
        resource_id = entry_point_artifact_handler_file.plugin.resource_id
        plugin_file = entry_point_artifact_handler_file.plugin_file
        plugins_dict[resource_id]["plugin_files"].append(plugin_file)
    return list(plugins_dict.values())


def _ensure_no_plugin_handler_overlap(
    plugins: list[int],
    artifact_handlers: list[int],
    addingPlugins: bool = True,
):
    intersection = set(plugins).intersection(artifact_handlers)
    if len(intersection) > 0:
        if addingPlugins:
            raise PluginArtifactHandlerOverlapError(str(intersection))
        else:
            raise ArtifactHandlerPluginOverlapError(str(intersection))
=======
        for entry_point_plugin in entrypoint.entry_point_plugins
    ]

    return plugins
>>>>>>> 33963713
<|MERGE_RESOLUTION|>--- conflicted
+++ resolved
@@ -163,8 +163,8 @@
 
         new_entrypoint.entry_point_plugins = entry_point_plugins
 
-        entry_point_artifact_handler_files = [
-            models.EntryPointArtifactHandlerFile(
+        entry_point_artifact_handlers = [
+            models.EntryPointArtifactHandler(
                 entry_point=new_entrypoint,
                 plugin=artifact_handler["plugin"],
                 plugin_file=plugin_file,
@@ -175,8 +175,8 @@
 
         _ensure_no_plugin_handler_overlap(plugin_ids, artifact_handler_ids, True)
 
-        new_entrypoint.entry_point_artifact_handler_files = (
-            entry_point_artifact_handler_files
+        new_entrypoint.entry_point_artifact_handlers = (
+            entry_point_artifact_handlers
         )
 
         plugin_resources = [plugin["plugin"].resource for plugin in plugins]
@@ -514,19 +514,19 @@
                 for plugin in new_entrypoint.entry_point_plugins
             }.values()
         )
-        new_entrypoint.entry_point_artifact_handler_files = [
-            models.EntryPointArtifactHandlerFile(
+        new_entrypoint.entry_point_artifact_handlers = [
+            models.EntryPointArtifactHandler(
                 entry_point=new_entrypoint,
                 plugin=entry_point_artifact_handler_file.plugin,
                 plugin_file=entry_point_artifact_handler_file.plugin_file,
             )
-            for entry_point_artifact_handler_file in entrypoint.entry_point_artifact_handler_files
+            for entry_point_artifact_handler_file in entrypoint.entry_point_artifact_handlers
         ]
 
         artifact_handler_resources = list(
             {
                 artifact_handler.plugin.resource_id: artifact_handler.plugin.resource
-                for artifact_handler in new_entrypoint.entry_point_artifact_handler_files
+                for artifact_handler in new_entrypoint.entry_point_artifact_handlers
             }.values()
         )
         queue_resources = [queue.resource for queue in queues]
@@ -699,17 +699,17 @@
             existing_entry_point_plugins + new_entry_point_plugins
         )
 
-        existing_entry_point_artifact_handler_files = [
-            models.EntryPointArtifactHandlerFile(
+        existing_entry_point_artifact_handlers = [
+            models.EntryPointArtifactHandler(
                 entry_point=new_entrypoint,
                 plugin=entry_point_artifact_handler_file.plugin,
                 plugin_file=entry_point_artifact_handler_file.plugin_file,
             )
-            for entry_point_artifact_handler_file in entrypoint.entry_point_artifact_handler_files  # noqa: B950
-        ]
-
-        new_entrypoint.entry_point_artifact_handler_files = (
-            existing_entry_point_artifact_handler_files  # noqa: B950
+            for entry_point_artifact_handler_file in entrypoint.entry_point_artifact_handlers  # noqa: B950
+        ]
+
+        new_entrypoint.entry_point_artifact_handlers = (
+            existing_entry_point_artifact_handlers  # noqa: B950
         )
         # artifact handlers stay the same, plugins are changing
 
@@ -717,7 +717,7 @@
             plugin_ids,
             [
                 plugin_file.plugin.resource_id
-                for plugin_file in existing_entry_point_artifact_handler_files
+                for plugin_file in existing_entry_point_artifact_handlers
             ],
             True,
         )
@@ -732,7 +732,7 @@
         artifact_handler_resources = list(
             {
                 artifact_handler.plugin.resource_id: artifact_handler.plugin.resource
-                for artifact_handler in new_entrypoint.entry_point_artifact_handler_files  # noqa: B950
+                for artifact_handler in new_entrypoint.entry_point_artifact_handlers  # noqa: B950
             }.values()
         )
 
@@ -878,23 +878,17 @@
             resource=entrypoint.resource,
             creator=current_user,
         )
-<<<<<<< HEAD
-
-        new_entrypoint.entry_point_artifact_handler_files = [
-            models.EntryPointArtifactHandlerFile(
+        new_entrypoint.entry_point_artifact_handlers = [
+            models.EntryPointArtifactHandler(
                 entry_point=new_entrypoint,
                 plugin=entry_point_artifact_handler_file.plugin,
                 plugin_file=entry_point_artifact_handler_file.plugin_file,
             )
-            for entry_point_artifact_handler_file in entrypoint.entry_point_artifact_handler_files  # noqa: B950
-        ]
-
-        new_entrypoint.entry_point_plugin_files = [
-            models.EntryPointPluginFile(
-=======
+            for entry_point_artifact_handler_file in entrypoint.entry_point_artifact_handlers  # noqa: B950
+        ]
+
         new_entrypoint.entry_point_plugins = [
             models.EntryPointPlugin(
->>>>>>> 33963713
                 entry_point=new_entrypoint,
                 plugin=entry_point_plugin.plugin,
             )
@@ -1024,22 +1018,22 @@
             creator=current_user,
         )
 
-        existing_entry_point_plugin_files = [
-            models.EntryPointPluginFile(
+        existing_entry_point_plugins = [
+            models.EntryPointPlugin(
                 entry_point=new_entrypoint,
                 plugin=entry_point_plugin_file.plugin,
                 plugin_file=entry_point_plugin_file.plugin_file,
             )
-            for entry_point_plugin_file in entrypoint.entry_point_plugin_files
-        ]
-
-        new_entrypoint.entry_point_plugin_files = (
-            existing_entry_point_plugin_files  # noqa: B950
+            for entry_point_plugin_file in entrypoint.entry_point_plugins
+        ]
+
+        new_entrypoint.entry_point_plugins = (
+            existing_entry_point_plugins  # noqa: B950
         )
         # plugins stay the same, artifact handlers are changing
 
-        new_entry_point_artifact_handler_files = [
-            models.EntryPointArtifactHandlerFile(
+        new_entry_point_artifact_handlers = [
+            models.EntryPointArtifactHandler(
                 entry_point=new_entrypoint,
                 plugin=plugin["plugin"],
                 plugin_file=artifact_handler_file,
@@ -1050,26 +1044,26 @@
             for artifact_handler_file in plugin["plugin_files"]
         ]
 
-        existing_entry_point_artifact_handler_files = [
-            models.EntryPointArtifactHandlerFile(
+        existing_entry_point_artifact_handlers = [
+            models.EntryPointArtifactHandler(
                 entry_point=new_entrypoint,
                 plugin=entry_point_artifact_handler_file.plugin,
                 plugin_file=entry_point_artifact_handler_file.plugin_file,
             )
-            for entry_point_artifact_handler_file in entrypoint.entry_point_artifact_handler_files  # noqa: B950
+            for entry_point_artifact_handler_file in entrypoint.entry_point_artifact_handlers  # noqa: B950
             if entry_point_artifact_handler_file.plugin.resource_id
             not in set(artifact_handler_ids)
         ]
 
-        new_entrypoint.entry_point_artifact_handler_files = (
-            existing_entry_point_artifact_handler_files
-            + new_entry_point_artifact_handler_files
+        new_entrypoint.entry_point_artifact_handlers = (
+            existing_entry_point_artifact_handlers
+            + new_entry_point_artifact_handlers
         )
 
         _ensure_no_plugin_handler_overlap(
             [
                 plugin_file.plugin.resource_id
-                for plugin_file in existing_entry_point_plugin_files
+                for plugin_file in existing_entry_point_plugins
             ],
             artifact_handler_ids,
             False,
@@ -1078,14 +1072,14 @@
         plugin_resources = list(
             {
                 plugin.plugin.resource_id: plugin.plugin.resource
-                for plugin in new_entrypoint.entry_point_plugin_files
+                for plugin in new_entrypoint.entry_point_plugins
             }.values()
         )
 
         artifact_handler_resources = list(
             {
                 artifact_handler.plugin.resource_id: artifact_handler.plugin.resource
-                for artifact_handler in new_entrypoint.entry_point_artifact_handler_files  # noqa: B950
+                for artifact_handler in new_entrypoint.entry_point_artifact_handlers  # noqa: B950
             }.values()
         )
 
@@ -1161,7 +1155,7 @@
 
         artifact_handlers = {
             entry_point_artifact_handler_file.plugin.resource_id: entry_point_artifact_handler_file.plugin  # noqa: B950
-            for entry_point_artifact_handler_file in entrypoint.entry_point_artifact_handler_files  # noqa: B950
+            for entry_point_artifact_handler_file in entrypoint.entry_point_artifact_handlers  # noqa: B950
         }
         if artifact_handler_id not in artifact_handlers:
             raise EntityDoesNotExistError(
@@ -1177,7 +1171,7 @@
         )
         for (
             entry_point_artifact_handler_file
-        ) in entrypoint.entry_point_artifact_handler_files:
+        ) in entrypoint.entry_point_artifact_handlers:
             if (
                 entry_point_artifact_handler_file.plugin.resource_id
                 == artifact_handler_id
@@ -1219,7 +1213,7 @@
 
         artifact_handler_ids = set(
             artifact_handler.plugin.resource_id
-            for artifact_handler in entrypoint.entry_point_artifact_handler_files
+            for artifact_handler in entrypoint.entry_point_artifact_handlers
         )
         if artifact_handler_id not in artifact_handler_ids:
             raise EntityDoesNotExistError(
@@ -1243,28 +1237,28 @@
             description=entrypoint.description,
             task_graph=entrypoint.task_graph,
             artifacts=entrypoint.artifacts,
-            entry_point_plugin_files=entrypoint.entry_point_plugin_files,
+            entry_point_plugins=entrypoint.entry_point_plugins,
             parameters=entrypoint_parameters,
             resource=entrypoint.resource,
             creator=current_user,
         )
 
-        new_entrypoint.entry_point_plugin_files = [
-            models.EntryPointPluginFile(
+        new_entrypoint.entry_point_plugins = [
+            models.EntryPointPlugin(
                 entry_point=new_entrypoint,
                 plugin=entry_point_plugin_file.plugin,
                 plugin_file=entry_point_plugin_file.plugin_file,
             )
-            for entry_point_plugin_file in entrypoint.entry_point_plugin_files
-        ]
-
-        new_entrypoint.entry_point_artifact_handler_files = [
-            models.EntryPointArtifactHandlerFile(
+            for entry_point_plugin_file in entrypoint.entry_point_plugins
+        ]
+
+        new_entrypoint.entry_point_artifact_handlers = [
+            models.EntryPointArtifactHandler(
                 entry_point=new_entrypoint,
                 plugin=entry_point_artifact_handler_file.plugin,
                 plugin_file=entry_point_artifact_handler_file.plugin_file,
             )
-            for entry_point_artifact_handler_file in entrypoint.entry_point_artifact_handler_files  # noqa: B950
+            for entry_point_artifact_handler_file in entrypoint.entry_point_artifact_handlers  # noqa: B950
             if entry_point_artifact_handler_file.plugin.resource_id
             != artifact_handler_id
         ]
@@ -1658,36 +1652,25 @@
             plugin_files=entry_point_plugin.plugin.plugin_files,
             has_draft=False,
         )
-<<<<<<< HEAD
-        for entry_point_plugin_file in entrypoint.entry_point_plugin_files
-    }
-    for entry_point_plugin_file in entrypoint.entry_point_plugin_files:
-        resource_id = entry_point_plugin_file.plugin.resource_id
-        plugin_file = entry_point_plugin_file.plugin_file
-        plugins_dict[resource_id]["plugin_files"].append(plugin_file)
-    return list(plugins_dict.values())
-
+        for entry_point_plugin in entrypoint.entry_point_plugins
+    ]
+
+    return plugins
 
 def _get_entrypoint_artifact_handler_snapshots(
     entrypoint: models.EntryPoint,
 ) -> list[utils.PluginWithFilesDict]:
-    plugins_dict = {
-        entry_point_artifact_handler_file.plugin.resource_id: utils.PluginWithFilesDict(
-            plugin=entry_point_artifact_handler_file.plugin,
-            plugin_files=[],
+    artifact_handlers = [
+        utils.PluginWithFilesDict(
+            plugin=entry_point_artifact_handler.plugin,
+            plugin_files=entry_point_artifact_handler.plugin.plugin_files,
             has_draft=False,
         )
-        for entry_point_artifact_handler_file in entrypoint.entry_point_artifact_handler_files  # noqa: B950
-    }
-    for (
-        entry_point_artifact_handler_file
-    ) in entrypoint.entry_point_artifact_handler_files:
-        resource_id = entry_point_artifact_handler_file.plugin.resource_id
-        plugin_file = entry_point_artifact_handler_file.plugin_file
-        plugins_dict[resource_id]["plugin_files"].append(plugin_file)
-    return list(plugins_dict.values())
-
-
+        for entry_point_artifact_handler in entrypoint.entry_point_artifact_handlers
+    ]
+
+    return artifact_handlers
+    
 def _ensure_no_plugin_handler_overlap(
     plugins: list[int],
     artifact_handlers: list[int],
@@ -1698,10 +1681,4 @@
         if addingPlugins:
             raise PluginArtifactHandlerOverlapError(str(intersection))
         else:
-            raise ArtifactHandlerPluginOverlapError(str(intersection))
-=======
-        for entry_point_plugin in entrypoint.entry_point_plugins
-    ]
-
-    return plugins
->>>>>>> 33963713
+            raise ArtifactHandlerPluginOverlapError(str(intersection))