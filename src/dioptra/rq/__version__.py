--- conflicted
+++ resolved
@@ -14,8 +14,4 @@
 #
 # ACCESS THE FULL CC BY 4.0 LICENSE HERE:
 # https://creativecommons.org/licenses/by/4.0/legalcode
-<<<<<<< HEAD
-__version__ = "1.0.0"
-=======
-__version__ = "1.0.1"
->>>>>>> e33c3f14
+__version__ = "1.0.1"