--- conflicted
+++ resolved
@@ -77,19 +77,11 @@
     #   nbconvert
 blinker==1.8.2
     # via flask
-<<<<<<< HEAD
-boto3==1.34.149
-    # via
-    #   dioptra
-    #   dioptra (pyproject.toml)
-botocore==1.34.149
-=======
 boto3==1.35.50
     # via
     #   dioptra
     #   dioptra (pyproject.toml)
 botocore==1.35.50
->>>>>>> e33c3f14
     # via
     #   boto3
     #   s3transfer
@@ -97,11 +89,7 @@
     # via
     #   dioptra (pyproject.toml)
     #   pip-tools
-<<<<<<< HEAD
-cachetools==5.4.0
-=======
 cachetools==5.5.0
->>>>>>> e33c3f14
     # via
     #   google-auth
     #   mlflow-skinny
@@ -154,19 +142,11 @@
     # via
     #   dioptra (pyproject.toml)
     #   pytest-cookies
-<<<<<<< HEAD
-croniter==3.0.1
-    # via prefect
-cycler==0.12.1
-    # via matplotlib
-dask==2024.7.1
-=======
 croniter==4.0.0
     # via prefect
 cycler==0.12.1
     # via matplotlib
 dask==2024.10.0
->>>>>>> e33c3f14
     # via
     #   distributed
     #   prefect
@@ -182,15 +162,9 @@
     # via
     #   opentelemetry-api
     #   opentelemetry-semantic-conventions
-<<<<<<< HEAD
-distlib==0.3.8
-    # via virtualenv
-distributed==2024.7.1
-=======
 distlib==0.3.9
     # via virtualenv
 distributed==2024.10.0
->>>>>>> e33c3f14
     # via prefect
 docker==7.1.0
     # via
@@ -292,11 +266,7 @@
     # via graphene
 greenlet==3.1.1
     # via sqlalchemy
-<<<<<<< HEAD
-grpcio==1.65.1
-=======
 grpcio==1.67.0
->>>>>>> e33c3f14
     # via
     #   tensorboard
     #   tensorflow
@@ -327,11 +297,7 @@
     # via sphinx
 imgaug==0.4.0
     # via dioptra (pyproject.toml)
-<<<<<<< HEAD
-importlib-metadata==7.2.1
-=======
 importlib-metadata==8.4.0
->>>>>>> e33c3f14
     # via
     #   dask
     #   mlflow-skinny
@@ -433,11 +399,7 @@
     #   notebook-shim
 jupyter-server-terminals==0.5.3
     # via jupyter-server
-<<<<<<< HEAD
-jupyterlab==4.2.4
-=======
 jupyterlab==4.2.5
->>>>>>> e33c3f14
     # via
     #   dioptra (pyproject.toml)
     #   jupyter
@@ -509,11 +471,7 @@
     # via
     #   keras
     #   tensorflow
-<<<<<<< HEAD
-mlflow==2.14.3
-=======
 mlflow==2.17.1
->>>>>>> e33c3f14
     # via dioptra (pyproject.toml)
 mlflow-skinny==2.17.1
     # via mlflow
@@ -555,11 +513,7 @@
     # via
     #   jupyterlab
     #   notebook
-<<<<<<< HEAD
-nrtk==0.10.0
-=======
 nrtk==0.15.1
->>>>>>> e33c3f14
     # via dioptra (pyproject.toml)
 numpy==1.26.4
     # via
@@ -594,34 +548,18 @@
     # via
     #   dioptra (pyproject.toml)
     #   imgaug
-<<<<<<< HEAD
-    #   nrtk
-    #   pybsm
-opentelemetry-api==1.26.0
-=======
 opentelemetry-api==1.27.0
->>>>>>> e33c3f14
     # via
     #   mlflow-skinny
     #   opentelemetry-sdk
     #   opentelemetry-semantic-conventions
-<<<<<<< HEAD
-opentelemetry-sdk==1.26.0
-    # via mlflow
-opentelemetry-semantic-conventions==0.47b0
-=======
 opentelemetry-sdk==1.27.0
     # via mlflow-skinny
 opentelemetry-semantic-conventions==0.48b0
->>>>>>> e33c3f14
     # via opentelemetry-sdk
 opt-einsum==3.4.0
     # via tensorflow
-<<<<<<< HEAD
-optree==0.12.1
-=======
 optree==0.13.0
->>>>>>> e33c3f14
     # via keras
 overrides==7.7.0
     # via jupyter-server
@@ -696,13 +634,9 @@
     # via
     #   ipython
     #   jupyter-console
-<<<<<<< HEAD
-protobuf==4.25.4
-=======
 propcache==0.2.0
     # via yarl
 protobuf==4.25.5
->>>>>>> e33c3f14
     # via
     #   mlflow-skinny
     #   tensorboard
@@ -766,11 +700,7 @@
     #   pip-tools
 pyspellchecker==0.8.1
     # via esbonio
-<<<<<<< HEAD
-pytest==8.3.2
-=======
 pytest==8.3.3
->>>>>>> e33c3f14
     # via
     #   dioptra (pyproject.toml)
     #   pytest-cookies
@@ -864,11 +794,7 @@
     # via
     #   dioptra (pyproject.toml)
     #   keras
-<<<<<<< HEAD
-rpds-py==0.19.1
-=======
 rpds-py==0.20.0
->>>>>>> e33c3f14
     # via
     #   jsonschema
     #   referencing
@@ -900,11 +826,7 @@
     #   scikit-learn
 send2trash==1.8.3
     # via jupyter-server
-<<<<<<< HEAD
-shapely==2.0.5
-=======
 shapely==2.0.6
->>>>>>> e33c3f14
     # via imgaug
 simplejson==3.19.3
     # via dioptra (pyproject.toml)
@@ -970,19 +892,11 @@
     # via sphinx
 sphinxcontrib-devhelp==2.0.0
     # via sphinx
-<<<<<<< HEAD
-sphinxcontrib-htmlhelp==2.0.6
-    # via sphinx
-sphinxcontrib-jsmath==1.0.1
-    # via sphinx
-sphinxcontrib-qthelp==1.0.8
-=======
 sphinxcontrib-htmlhelp==2.1.0
     # via sphinx
 sphinxcontrib-jsmath==1.0.1
     # via sphinx
 sphinxcontrib-qthelp==2.0.0
->>>>>>> e33c3f14
     # via sphinx
 sphinxcontrib-serializinghtml==2.0.0
     # via sphinx
@@ -994,11 +908,7 @@
     #   flask-sqlalchemy
     #   mlflow
 sqlparse==0.5.1
-<<<<<<< HEAD
-    # via mlflow
-=======
     # via mlflow-skinny
->>>>>>> e33c3f14
 stack-data==0.6.3
     # via ipython
 structlog==24.4.0
@@ -1029,11 +939,7 @@
     # via python-slugify
 threadpoolctl==3.5.0
     # via scikit-learn
-<<<<<<< HEAD
-tifffile==2024.7.24
-=======
 tifffile==2024.9.20
->>>>>>> e33c3f14
     # via scikit-image
 time-machine==2.16.0
     # via pendulum
