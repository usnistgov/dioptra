--- conflicted
+++ resolved
@@ -24,11 +24,7 @@
 
 ## Current Release Status
 
-<<<<<<< HEAD
-Release 1.0.0 -- with on-going improvements and development
-=======
 Release 1.0.1 -- with on-going improvements and development
->>>>>>> e33c3f14
 
 ## Use Cases
 
